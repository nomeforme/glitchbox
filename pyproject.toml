[project]
name = "real-time-latent-consistency-model"
version = "0.1.0"
description = "Add your description here"
readme = "README.md"
requires-python = ">=3.10"
dependencies = [
    "accelerate>=1.5.2",
    "colored>=2.3.0",
    "compel>=2.0.3",
    "controlnet-aux>=0.0.9",
    "cuda-python>=12.8.0",
    "diffusers>=0.32.2",
    "fastapi[standard]>=0.115.11",
    "huggingface-hub>=0.29.3",
    "lunar-tools>=0.0.11",
    "markdown2>=2.5.3",
    "ninja>=1.11.1.3",
    "onnx-graphsurgeon>=0.3.27",
    "onnxruntime>=1.21.0",
    "optimum>=1.24.0",
    "peft>=0.15.0",
    "polygraphy>=0.49.20",
    "pyaudio>=0.2.14",
<<<<<<< HEAD
    "setuptools>=77.0.3",
    "tensorrt>=10.9.0.34",
    "torch>=2.6.0",
    "torchvision>=0.21.0",
    "transformers>=4.49.0",
    "uvicorn[standard]>=0.34.0",
]

[tool.uv.sources]
oneflow = { url = "https://github.com/siliconflow/oneflow_releases/releases/download/community_cu122/oneflow-0.9.1.dev20231222+cu122-cp311-cp311-manylinux_2_17_x86_64.manylinux2014_x86_64.whl" }
onediff = { git = "https://github.com/siliconflow/onediff.git", rev = "main" }
lunar-tools = { git = "https://github.com/lunarring/lunar_tools" }
=======
    "pygame>=2.6.1",
    "pyqt6==6.6.1",
    "pyqt6-qt6==6.6.1",
    "pyqt6-sip==13.6.0",
    "pyside6==6.6.1",
    "python-multipart==0.0.6",
    "realtimestt==0.3.98",
    "requests>=2.32.3",
    "scipy==1.15.1",
    "sounddevice>=0.5.1",
    "uvicorn==0.24.0",
    "uvloop>=0.21.0",
    "websockets==14.2",
]
>>>>>>> f8356b2e
<|MERGE_RESOLUTION|>--- conflicted
+++ resolved
@@ -22,20 +22,6 @@
     "peft>=0.15.0",
     "polygraphy>=0.49.20",
     "pyaudio>=0.2.14",
-<<<<<<< HEAD
-    "setuptools>=77.0.3",
-    "tensorrt>=10.9.0.34",
-    "torch>=2.6.0",
-    "torchvision>=0.21.0",
-    "transformers>=4.49.0",
-    "uvicorn[standard]>=0.34.0",
-]
-
-[tool.uv.sources]
-oneflow = { url = "https://github.com/siliconflow/oneflow_releases/releases/download/community_cu122/oneflow-0.9.1.dev20231222+cu122-cp311-cp311-manylinux_2_17_x86_64.manylinux2014_x86_64.whl" }
-onediff = { git = "https://github.com/siliconflow/onediff.git", rev = "main" }
-lunar-tools = { git = "https://github.com/lunarring/lunar_tools" }
-=======
     "pygame>=2.6.1",
     "pyqt6==6.6.1",
     "pyqt6-qt6==6.6.1",
@@ -50,4 +36,8 @@
     "uvloop>=0.21.0",
     "websockets==14.2",
 ]
->>>>>>> f8356b2e
+
+[tool.uv.sources]
+oneflow = { url = "https://github.com/siliconflow/oneflow_releases/releases/download/community_cu122/oneflow-0.9.1.dev20231222+cu122-cp311-cp311-manylinux_2_17_x86_64.manylinux2014_x86_64.whl" }
+onediff = { git = "https://github.com/siliconflow/onediff.git", rev = "main" }
+lunar-tools = { git = "https://github.com/lunarring/lunar_tools" }