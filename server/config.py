from typing import NamedTuple
import argparse
import os


class Args(NamedTuple):
    host: str
    port: int
    reload: bool
    max_queue_size: int
    timeout: float
    safety_checker: bool
    torch_compile: bool
    taesd: bool
    pipeline: str
    ssl_certfile: str
    ssl_keyfile: str
    sfast: bool
    tensorrt: bool = False
    onediff: bool = False
    compel: bool = False
    debug: bool = False
    use_acid_processor: bool = False
    # Enable depth estimation
    use_depth_estimator: bool = False
    depth_engine_path: str = "modules/depth_anything/depth_anything_small.engine"
    depth_grayscale: bool = False
    # Enable prompt travel
    use_prompt_travel: bool = False
    use_latent_travel: bool = False
    # Prompt travel scheduler settings
    use_prompt_travel_scheduler: bool = False
    prompt_travel_min_factor: float = 0.0
    prompt_travel_max_factor: float = 1.0
    prompt_travel_factor_increment: float = 0.025
    prompt_travel_stabilize_duration: int = 3
    prompt_travel_oscillate: bool = True
    use_seed_travel: bool = False
    # Prompt scheduler settings
    use_prompt_scheduler: bool = False
    prompts_dir: str = "prompts"
    prompt_file_pattern: str = "*.txt"
    loop_prompts: bool = True
    # Default acid processor settings
    acid_strength: float = 0.4
    acid_coef_noise: float = 0.15
    acid_tracers: bool = False
    acid_strength_foreground: float = 0.4
    acid_zoom_factor: float = 1.10
    acid_x_shift: int = 0
    acid_y_shift: int = 0
    acid_wobblers: bool = False
    acid_color_matching: float = 0.5
    acid_human_seg: bool = True
    acid_blur: bool = False
    acid_brightness: float = 1.0
    acid_infrared_colorize: bool = False
    # Audio frequency zoom controller settings
    acid_low_bin_sensitivity: float = 0.1
    acid_high_bin_sensitivity: float = 0.1
    # Enable frequency zoom controller
    use_frequency_zoom: bool = True # TODO: change to more generic acid controller flag
    mic_index: int = 0
    # Enable LoRA sound controller
    use_lora_sound_control: bool = False
    # Test oscillator settings
    use_test_zoom: bool = False
    use_test_shift: bool = False
    test_min_zoom: float = 0.5
    test_max_zoom: float = 1.5
    test_zoom_increment: float = 0.03
    test_zoom_stabilize_duration: int = 3
    test_x_shift_increment: int = 0
    test_y_shift_increment: int = 0
    test_x_max: int = 50
    test_y_max: int = 50
    use_background_removal: bool = True
    # Enable upscaler
    use_upscaler: bool = False
    upscaler_type: str = "fast_srgan"
    upscaler_scale_factor: float = 2.0
    upscaler_resample_method: str = "lanczos"
    # Add pixelate processor argument
    use_pixelate_processor: bool = False
    default_curation_index: int = 0
    lora_model_name: str = "glitch"
    # Image saver settings
    use_image_saver: bool = False
    image_save_dir: str = "server/output"
    image_save_format: str = "png"
    image_save_quality: int = 95
    image_save_queue_size: int = 100

    def pretty_print(self):
        print("\n")
        for field, value in self._asdict().items():
            print(f"{field}: {value}")
        print("\n")


MAX_QUEUE_SIZE = int(os.environ.get("MAX_QUEUE_SIZE", 0))
TIMEOUT = float(os.environ.get("TIMEOUT", 0))
SAFETY_CHECKER = os.environ.get("SAFETY_CHECKER", None) == "True"
TORCH_COMPILE = os.environ.get("TORCH_COMPILE", None) == "True"
USE_TAESD = os.environ.get("USE_TAESD", "False") == "True"
default_host = os.getenv("HOST", "0.0.0.0")
default_port = int(os.getenv("PORT", "7860"))

parser = argparse.ArgumentParser(description="Run the app")
parser.add_argument("--host", type=str, default=default_host, help="Host address")
parser.add_argument("--port", type=int, default=default_port, help="Port number")
parser.add_argument("--reload", action="store_true", help="Reload code on change")
parser.add_argument(
    "--max-queue-size",
    dest="max_queue_size",
    type=int,
    default=MAX_QUEUE_SIZE,
    help="Max Queue Size",
)
parser.add_argument("--timeout", type=float, default=TIMEOUT, help="Timeout")
parser.add_argument(
    "--safety-checker",
    dest="safety_checker",
    action="store_true",
    default=SAFETY_CHECKER,
    help="Safety Checker",
)
parser.add_argument(
    "--torch-compile",
    dest="torch_compile",
    action="store_true",
    default=TORCH_COMPILE,
    help="Torch Compile",
)
parser.add_argument(
    "--taesd",
    dest="taesd",
    action="store_true",
    help="Use Tiny Autoencoder",
)
parser.add_argument(
    "--pipeline",
    type=str,
    default="txt2img",
    help="Pipeline to use",
)
parser.add_argument(
    "--ssl-certfile",
    dest="ssl_certfile",
    type=str,
    default=None,
    help="SSL certfile",
)
parser.add_argument(
    "--ssl-keyfile",
    dest="ssl_keyfile",
    type=str,
    default=None,
    help="SSL keyfile",
)
parser.add_argument(
    "--debug",
    action="store_true",
    default=True,
    help="Debug",
)
parser.add_argument(
    "--compel",
    action="store_true",
    default=False,
    help="Compel",
)
parser.add_argument(
    "--sfast",
    action="store_true",
    default=False,
    help="Enable Stable Fast",
)
parser.add_argument(
    "--tensorrt",
    action="store_true",
    default=False,
    help="Enable TensorRT acceleration",
)
parser.add_argument(
    "--onediff",
    action="store_true",
    default=False,
    help="Enable OneDiff",
)
parser.add_argument(
    "--use-acid-processor",
    dest="use_acid_processor",
    action="store_true",
    default=True,
    help="Enable Acid Processor",
)
# Add acid processor arguments
parser.add_argument(
    "--acid-strength",
    dest="acid_strength",
    type=float,
    default=0.65,
    help="Acid effect strength",
)
parser.add_argument(
    "--acid-strength-foreground",
    dest="acid_strength_foreground",
    type=float,
    default=0.65,
    help="Acid effect strength for foreground",
)
parser.add_argument(
    "--acid-coef-noise",
    dest="acid_coef_noise",
    type=float,
    default=0.0,
    help="Coefficient for noise in acid effect",
)
parser.add_argument(
    "--acid-tracers",
    dest="acid_tracers",
    action="store_true",
    default=False,
    help="Enable acid tracers effect",
)
parser.add_argument(
    "--acid-zoom-factor",
    dest="acid_zoom_factor",
    type=float,
    default=1.0,
    help="Zoom factor for acid effect",
)
parser.add_argument(
    "--acid-x-shift",
    dest="acid_x_shift",
    type=int,
    default=0,
    help="X shift for acid effect",
)
parser.add_argument(
    "--acid-y-shift",
    dest="acid_y_shift",
    type=int,
    default=0,
    help="Y shift for acid effect",
)
parser.add_argument(
    "--acid-wobblers",
    dest="acid_wobblers",
    action="store_true",
    default=False,
    help="Enable acid wobblers effect",
)
parser.add_argument(
    "--acid-color-matching",
    dest="acid_color_matching",
    type=float,
    default=0.0,
    help="Color matching strength for acid effect",
)
parser.add_argument(
    "--acid-human-seg",
    dest="acid_human_seg",
    action="store_true",
    default=False,
    help="Enable human segmentation in acid effect",
)
parser.add_argument(
    "--acid-blur",
    dest="acid_blur",
    action="store_true",
    default=False,
    help="Enable blur in acid effect",
)
parser.add_argument(
    "--acid-brightness",
    dest="acid_brightness",
    type=float,
    default=1.0,
    help="Brightness adjustment in acid effect",
)
parser.add_argument(
    "--acid-infrared-colorize",
    dest="acid_infrared_colorize",
    action="store_true",
    default=False,
    help="Enable infrared colorization in acid effect",
)
# Add new arguments for frequency zoom controller
parser.add_argument(
    "--acid-low-bin-sensitivity",
    dest="acid_low_bin_sensitivity",
    type=float,
    default=0.1,
    help="Sensitivity of low frequency bins for zoom out effect (0.0-1.0)",
)
parser.add_argument(
    "--acid-high-bin-sensitivity",
    dest="acid_high_bin_sensitivity",
    type=float,
    default=0.1,
    help="Sensitivity of high frequency bins for zoom in effect (0.0-1.0)",
)

# Add frequency zoom controller arguments
parser.add_argument(
    "--use-frequency-zoom",
    dest="use_frequency_zoom",
    action="store_true",
    default=True,
    help="Enable frequency zoom control",
)
parser.add_argument(
    "--mic-index",
    dest="mic_index",
    type=int,
    default=8,
    help="Mic Device Index",
)
# Add test oscillator parameters
parser.add_argument(
    "--use-test-zoom",
    dest="use_test_zoom",
    action="store_true",
    default=False,
    help="Enable test zoom oscillation",
)
parser.add_argument(
    "--use-test-shift",
    dest="use_test_shift",
    action="store_true",
    default=False,
    help="Enable test shift oscillation",
)
parser.add_argument(
    "--test-min-zoom",
    dest="test_min_zoom",
    type=float,
    default=1.0,
    help="Minimum zoom value for test oscillation",
)
parser.add_argument(
    "--test-max-zoom",
    dest="test_max_zoom",
    type=float,
    default=2.0,
    help="Maximum zoom value for test oscillation",
)
parser.add_argument(
    "--test-zoom-increment",
    dest="test_zoom_increment",
    type=float,
    default=0.03,
    help="Zoom increment per frame for test oscillation",
)
parser.add_argument(
    "--test-zoom-stabilize-duration",
    dest="test_zoom_stabilize_duration",
    type=int,
    default=3,
    help="Number of frames to stabilize at zoom=1.0",
)
parser.add_argument(
    "--test-x-shift-increment",
    dest="test_x_shift_increment",
    type=int,
    default=0,
    help="X shift increment per frame for test oscillation",
)
parser.add_argument(
    "--test-y-shift-increment",
    dest="test_y_shift_increment",
    type=int,
    default=0,
    help="Y shift increment per frame for test oscillation",
)
parser.add_argument(
    "--test-x-max",
    dest="test_x_max",
    type=int,
    default=50,
    help="Maximum X shift for test oscillation",
)
parser.add_argument(
    "--test-y-max",
    dest="test_y_max",
    type=int,
    default=50,
    help="Maximum Y shift for test oscillation",
)
parser.add_argument(
    "--use-backround-removal",
    dest="use_background_removal",
    action="store_true",
    default=True,
    help="Remove the background from the image feed"
)
# Add prompt travel argument
parser.add_argument(
    "--use-prompt-travel",
    dest="use_prompt_travel",
    action="store_true",
    default=True,
    help="Enable Prompt Travel",
)
# Add latent travel argument
parser.add_argument(
    "--use-latent-travel",
    dest="use_latent_travel",
    action="store_true",
    default=True,
    help="Enable Latent Travel",
)
# Add prompt travel scheduler arguments
parser.add_argument(
    "--use-prompt-travel-scheduler",
    dest="use_prompt_travel_scheduler",
    action="store_true",
    default=True,
    help="Enable Prompt Travel Scheduler",
)
parser.add_argument(
    "--prompt-travel-min-factor",
    dest="prompt_travel_min_factor",
    type=float,
    default=0.0,
    help="Minimum prompt travel factor",
)
parser.add_argument(
    "--prompt-travel-max-factor",
    dest="prompt_travel_max_factor",
    type=float,
    default=1.0,
    help="Maximum prompt travel factor",
)
parser.add_argument(
    "--prompt-travel-factor-increment",
    dest="prompt_travel_factor_increment",
    type=float,
    default=0.025,
    help="Increment amount for prompt travel factor",
)
parser.add_argument(
    "--prompt-travel-stabilize-duration",
    dest="prompt_travel_stabilize_duration",
    type=int,
    default=3,
    help="Number of frames to stabilize at min/max factor",
)
parser.add_argument(
    "--prompt-travel-oscillate",
    dest="prompt_travel_oscillate",
    action="store_true",
    default=True,
    help="Oscillate between min and max factor",
)

# Add seed travel argument
parser.add_argument(
    "--use-seed-travel",
    dest="use_seed_travel",
    action="store_true",
    default=False,
    help="Use seed travel",
)

# Prompt scheduler settings
parser.add_argument(
    "--use-prompt-scheduler",
    dest="use_prompt_scheduler",
    action="store_true",
    default=True,
    help="Use prompt scheduler",
)
parser.add_argument(
    "--prompts-dir",
    dest="prompts_dir",
    type=str,
    default="prompts",
    help="Directory containing prompt files",
)
parser.add_argument(
    "--prompt-file-pattern",
    dest="prompt_file_pattern",
    type=str,
    default="*.txt",
    help="Pattern to match prompt files",
)
parser.add_argument(
    "--loop-prompts",
    dest="loop_prompts",
    action="store_true",
    default=True,
    help="Loop back to the beginning when reaching the end of prompts",
)
parser.add_argument(
    "--no-loop-prompts",
    dest="loop_prompts",
    action="store_false",
    help="Don't loop back to the beginning when reaching the end of prompts",
)

# Add depth estimation arguments
parser.add_argument(
    "--use-depth-estimator",
    dest="use_depth_estimator",
    action="store_true",
    default=True,
    help="Enable depth estimation using DepthAnything TensorRT",
)
parser.add_argument(
    "--depth-grayscale",
    dest="depth_grayscale",
    action="store_true",
    default=False,
    help="Save depth maps in grayscale",
)

# Add pixelate processor argument
parser.add_argument(
    "--use-pixelate-processor",
    dest="use_pixelate_processor",
    action="store_true",
    default=True,
    help="Enable Pixelate Processor",
)
# Add upscaler arguments
parser.add_argument(
    "--use-upscaler",
    dest="use_upscaler",
    action="store_true",
    default=True,
    help="Enable upscaler for output images",
)
parser.add_argument(
    "--upscaler-type",
    dest="upscaler_type",
    type=str,
    default="rvsr",
    choices=["pil", "fast_srgan", "omni_sr", "rvsr", "dscf_sr"],
    help="Type of upscaler to use (default: pil). Options: pil (basic), fast_srgan (high quality), omni_sr (high quality), rvsr (high quality), dscf_sr (high quality)",
)
parser.add_argument(
    "--upscaler-scale-factor",
    dest="upscaler_scale_factor",
    type=float,
    default=4.0,
    help="Scale factor for upscaler (default: 2.0)",
)
parser.add_argument(
    "--upscaler-resample-method",
    dest="upscaler_resample_method",
    type=str,
    default="lanczos",
    choices=["nearest", "bilinear", "bicubic", "lanczos"],
    help="Resampling method for upscaler (default: lanczos)",
)

parser.add_argument(
    "--use-lora-sound-control",
    dest="use_lora_sound_control",
    action="store_true",
    default=True,
    help="Enable LoRA sound controller",
)

# Image saver arguments
parser.add_argument(
    "--use-image-saver",
    dest="use_image_saver",
    action="store_true",
    default=False,
    help="Enable image saving to disk",
)
parser.add_argument(
    "--image-save-dir",
    dest="image_save_dir",
    type=str,
    default="server/output",
    help="Directory to save images (default: server/output)",
)
parser.add_argument(
    "--image-save-format",
    dest="image_save_format",
    type=str,
    default="png",
    choices=["png", "jpg", "jpeg"],
    help="Image format for saving (default: png)",
)
parser.add_argument(
    "--image-save-quality",
    dest="image_save_quality",
    type=int,
    default=95,
    help="Image quality for JPEG format (1-100, default: 95)",
)
parser.add_argument(
    "--image-save-queue-size",
    dest="image_save_queue_size",
    type=int,
    default=100,
    help="Maximum queue size for image saving (default: 100)",
)


parser.add_argument(
    "--default-curation-index",
    dest="default_curation_index",
    type=int,
<<<<<<< HEAD
    default=1,
=======
    default=3,
>>>>>>> 6fe1d190
    help="Default index for curation selection",
)

parser.add_argument(
    "--lora-model-name",
    dest="lora_model_name",
    type=str,
    default="melies_bw",
    help="Name of the LoRA model to use for loading prompts",
)

parser.set_defaults(taesd=USE_TAESD)

config = Args(**vars(parser.parse_args()))
config.pretty_print()<|MERGE_RESOLUTION|>--- conflicted
+++ resolved
@@ -608,11 +608,7 @@
     "--default-curation-index",
     dest="default_curation_index",
     type=int,
-<<<<<<< HEAD
-    default=1,
-=======
     default=3,
->>>>>>> 6fe1d190
     help="Default index for curation selection",
 )
 
